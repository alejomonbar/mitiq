# Mitiq Examples

```{toctree}
---
maxdepth: 2
---
ibmq-backends.myst
hamiltonians.md
simple_landscape.myst
maxcut-demo.myst
pyquil_demo.myst
cdr_api.md
mitiq-paper/mitiq-paper-codeblocks
<<<<<<< HEAD
```
=======
pec-tutorial.myst
```

## Links to the examples for My Binder

[Error mitigation on IBMQ backends](ibmq-backends.myst)

[Defining Hamiltonians as Linear Combinations of Pauli Strings](hamiltonians.md)

[Mitigating the energy landscape of a variational circuit with Mitiq](simple_landscape.myst)

[Solving MaxCut with QAOA improved with Mitiq](maxcut-demo.myst)

[CLifford data regression API](cdr_api.md)

[Mitiq paper codeblocks](mitiq-paper/mitiq-paper-codeblocks.md)
>>>>>>> e021dec9
<|MERGE_RESOLUTION|>--- conflicted
+++ resolved
@@ -11,23 +11,5 @@
 pyquil_demo.myst
 cdr_api.md
 mitiq-paper/mitiq-paper-codeblocks
-<<<<<<< HEAD
-```
-=======
 pec-tutorial.myst
 ```
-
-## Links to the examples for My Binder
-
-[Error mitigation on IBMQ backends](ibmq-backends.myst)
-
-[Defining Hamiltonians as Linear Combinations of Pauli Strings](hamiltonians.md)
-
-[Mitigating the energy landscape of a variational circuit with Mitiq](simple_landscape.myst)
-
-[Solving MaxCut with QAOA improved with Mitiq](maxcut-demo.myst)
-
-[CLifford data regression API](cdr_api.md)
-
-[Mitiq paper codeblocks](mitiq-paper/mitiq-paper-codeblocks.md)
->>>>>>> e021dec9
